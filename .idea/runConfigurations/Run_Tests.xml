<component name="ProjectRunConfigurationManager">
<<<<<<< HEAD
  <configuration default="false" name="Run Tests" type="JavaScriptTestRunnerKarma" factoryName="Karma" config-file="$PROJECT_DIR$/karma.conf.js">
    <karma-package-dir value="$PROJECT_DIR$/node_modules/karma" />
=======
  <configuration default="false" name="Run Tests" type="JavaScriptTestRunnerKarma" factoryName="Karma">
    <config-file value="" />
    <karma-package-dir value="$PROJECT_DIR$/node_modules/karma" />
    <node-interpreter value="project" />
>>>>>>> 9f41fea5
    <envs />
    <method />
  </configuration>
</component><|MERGE_RESOLUTION|>--- conflicted
+++ resolved
@@ -1,13 +1,8 @@
 <component name="ProjectRunConfigurationManager">
-<<<<<<< HEAD
-  <configuration default="false" name="Run Tests" type="JavaScriptTestRunnerKarma" factoryName="Karma" config-file="$PROJECT_DIR$/karma.conf.js">
-    <karma-package-dir value="$PROJECT_DIR$/node_modules/karma" />
-=======
   <configuration default="false" name="Run Tests" type="JavaScriptTestRunnerKarma" factoryName="Karma">
-    <config-file value="" />
+    <config-file value="$PROJECT_DIR$/karma.conf.js" />
     <karma-package-dir value="$PROJECT_DIR$/node_modules/karma" />
     <node-interpreter value="project" />
->>>>>>> 9f41fea5
     <envs />
     <method />
   </configuration>
